package main

import (
	"fmt"
<<<<<<< HEAD
	"log/slog"
	"os"
=======
	"os"

	"log/slog"
>>>>>>> c450df39

	"github.com/squarehole/package-scanner/pkg/scanner"
)

func main() {
<<<<<<< HEAD
	// Create a logger
	logger := slog.New(slog.NewTextHandler(os.Stdout, nil))

	// Create a scanner for NuGet packages
	packageScanner := scanner.NewPackageScanner("nupkg", "NuGet", logger)
=======
	// Create a logger with text output for easier reading in the test
	logger := slog.New(slog.NewTextHandler(os.Stdout, &slog.HandlerOptions{
		Level: slog.LevelDebug,
	}))

	// Initialize the scanner for NuGet packages
	packageScanner := scanner.NewPackageScanner("nupkg", "NuGet", logger)

	fmt.Println("Testing package name and version extraction from filenames...")
>>>>>>> c450df39

	// Test with sample filenames (not real files)
	testFilenames := []string{
		"System.Text.RegularExpressions.4.3.0.nupkg",
		"System.Threading.4.3.0.nupkg",
		"Microsoft.AspNetCore.Identity.3.1.10.nupkg",
		"Newtonsoft.Json.13.0.1.nupkg",
	}

	for _, filename := range testFilenames {
		// Extract package info from the filename string
		// Note: This is only testing the parsing logic, not actual file operations
		pkgInfo, err := packageScanner.ExtractPackageInfo(filename)
		if err != nil {
			fmt.Printf("Error extracting package info from %s: %v\n", filename, err)
			continue
		}

		fmt.Printf("Extracted package: name='%s', version='%s' from '%s'\n",
			pkgInfo.Name, pkgInfo.Version, filename)
	}
}<|MERGE_RESOLUTION|>--- conflicted
+++ resolved
@@ -2,26 +2,13 @@
 
 import (
 	"fmt"
-<<<<<<< HEAD
 	"log/slog"
 	"os"
-=======
-	"os"
-
-	"log/slog"
->>>>>>> c450df39
 
 	"github.com/squarehole/package-scanner/pkg/scanner"
 )
 
 func main() {
-<<<<<<< HEAD
-	// Create a logger
-	logger := slog.New(slog.NewTextHandler(os.Stdout, nil))
-
-	// Create a scanner for NuGet packages
-	packageScanner := scanner.NewPackageScanner("nupkg", "NuGet", logger)
-=======
 	// Create a logger with text output for easier reading in the test
 	logger := slog.New(slog.NewTextHandler(os.Stdout, &slog.HandlerOptions{
 		Level: slog.LevelDebug,
@@ -31,7 +18,6 @@
 	packageScanner := scanner.NewPackageScanner("nupkg", "NuGet", logger)
 
 	fmt.Println("Testing package name and version extraction from filenames...")
->>>>>>> c450df39
 
 	// Test with sample filenames (not real files)
 	testFilenames := []string{
